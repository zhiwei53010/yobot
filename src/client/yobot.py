# coding=utf-8
import json
import mimetypes
import os
import random
import shutil
import socket
import sys
from functools import reduce
from typing import Any, Callable, Dict, Iterable, List, Tuple
from urllib.parse import urljoin

import requests
from aiocqhttp.api import Api
from apscheduler.schedulers.asyncio import AsyncIOScheduler
from opencc import OpenCC
from quart import Quart, send_file

if __package__:
    from .ybplugins import (boss_dmg, calender, clan_battle, gacha, homepage,
                            jjc_consult, login, marionette, push_news, settings,
                            switcher, templating, updater, web_util, ybdata,
                            yobot_msg)
    from .yybplugins import custom
else:
    from ybplugins import (boss_dmg, calender, clan_battle, gacha, homepage,
                           jjc_consult, login, marionette, push_news, settings,
                           switcher, templating, updater, web_util, ybdata,
                           yobot_msg)
    from yybplugins import custom

# 本项目构建的框架非常粗糙且幼稚，不建议各位把时间浪费本项目上
# 如果想开发自己的机器人，建议直接使用 nonebot 框架
# https://nonebot.cqp.moe/


class Yobot:
<<<<<<< HEAD
    Version = "[v3.4.0-beta_1]"
    Commit = {"yuudi": 77, "sunyubo": 1, "S": 2}
=======
    Version = "[v3.4.5]"
    Commit = {"yuudi": 76, "sunyubo": 1, "S": 2, "winrey": 5}
>>>>>>> eafc2a1a

    def __init__(self, *,
                 data_path: str,
                 scheduler: AsyncIOScheduler,
                 quart_app: Quart,
                 bot_api: Api,
                 verinfo: str = None):

        # initialize config
        is_packaged = "_MEIPASS" in dir(sys)
        if is_packaged:
            basepath = os.path.dirname(sys.argv[0])
        else:
            basepath = os.path.dirname(__file__)

        dirname = os.path.abspath(os.path.join(basepath, data_path))
        if not os.path.exists(dirname):
            os.makedirs(dirname)
        config_f_path = os.path.join(dirname, "yobot_config.json")
        if is_packaged:
            default_config_f_path = os.path.join(
                sys._MEIPASS, "packedfiles", "default_config.json")
        else:
            default_config_f_path = os.path.join(
                os.path.dirname(__file__), "default_config.json")
        with open(default_config_f_path, "r", encoding="utf-8") as config_file:
            self.glo_setting = json.load(config_file)
        if not os.path.exists(config_f_path):
            shutil.copyfile(default_config_f_path, config_f_path)
            print("设置已初始化，发送help获取帮助")
        boss_filepath = os.path.join(dirname, "boss3.json")
        if not os.path.exists(boss_filepath):
            if is_packaged:
                default_boss_filepath = os.path.join(
                    sys._MEIPASS, "packedfiles", "default_boss.json")
            else:
                default_boss_filepath = os.path.join(
                    os.path.dirname(__file__), "default_boss.json")
            shutil.copyfile(default_boss_filepath, boss_filepath)
        pool_filepath = os.path.join(dirname, "pool3.json")
        if not os.path.exists(pool_filepath):
            if is_packaged:
                default_pool_filepath = os.path.join(
                    sys._MEIPASS, "packedfiles", "default_pool.json")
            else:
                default_pool_filepath = os.path.join(
                    os.path.dirname(__file__), "default_pool.json")
            shutil.copyfile(default_pool_filepath, pool_filepath)
        with open(config_f_path, "r+", encoding="utf-8") as config_file:
            cfg = json.load(config_file)
            for k in self.glo_setting.keys():
                if k in cfg:
                    self.glo_setting[k] = cfg[k]
            config_file.seek(0)
            config_file.truncate()
            json.dump(self.glo_setting, config_file, indent=4)

        if verinfo is None:
            verinfo = updater.get_version(self.Version, self.Commit)

        modified = False

        # initialize database
        ybdata.init(os.path.join(dirname, 'yobotdata.db'))

        # initialize web path
        if not self.glo_setting.get("public_address"):
            try:
                res = requests.get("http://members.3322.org/dyndns/getip")
                ipaddr = res.text.strip()
            except:
                with socket.socket(socket.AF_INET, socket.SOCK_DGRAM) as s:
                    s.connect(("8.8.8.8", 53))
                    ipaddr = s.getsockname()[0]
            self.glo_setting["public_address"] = "http://{}:{}/".format(
                ipaddr,
                self.glo_setting["port"],
            )
            modified = True
        if not self.glo_setting["public_address"].endswith("/"):
            self.glo_setting["public_address"] += "/"
            modified = True
        if not self.glo_setting["public_basepath"].startswith("/"):
            self.glo_setting["public_basepath"] = "/" + \
                self.glo_setting["public_basepath"]
            modified = True
        if not self.glo_setting["public_basepath"].endswith("/"):
            self.glo_setting["public_basepath"] += "/"
            modified = True

        # initialize update time
        if self.glo_setting["update-time"] == "random":
            self.glo_setting["update-time"] = "{}:{}".format(
                random.randint(2, 4),
                random.randint(0, 59)
            )
            modified = True

        # save initialization
        if modified:
            with open(config_f_path, "w", encoding="utf-8") as config_file:
                json.dump(self.glo_setting, config_file, indent=4)

        # initialize utils
        templating.Ver = self.Version[2:-1]

        # generate random secret_key
        if(quart_app.secret_key is None):
            quart_app.secret_key = bytes(
                (random.randint(0, 255) for _ in range(16)))

        # add mimetype
        mimetypes.init()
        mimetypes.add_type('application/javascript', '.js')
        mimetypes.add_type('image/webp', '.webp')

        # add route for static files
        @quart_app.route(
            urljoin(self.glo_setting["public_basepath"],
                    "assets/<path:filename>"),
            methods=["GET"])
        async def yobot_static(filename):
            return await send_file(
                os.path.join(os.path.dirname(__file__), "public", "static", filename))

        # add route for output files
        if not os.path.exists(os.path.join(dirname, "output")):
            os.mkdir(os.path.join(dirname, "output"))

        @quart_app.route(
            urljoin(self.glo_setting["public_basepath"],
                    "output/<path:filename>"),
            methods=["GET"])
        async def yobot_output(filename):
            return await send_file(os.path.join(dirname, "output", filename))

        # openCC
        self.ccs2t = OpenCC(self.glo_setting.get("zht_out_style", "s2t"))
        self.cct2s = OpenCC("t2s")

        # update runtime variables
        self.glo_setting.update({
            "dirname": dirname,
            "verinfo": verinfo
        })
        kwargs = {
            "glo_setting": self.glo_setting,
            "bot_api": bot_api,
            "scheduler": scheduler,
            "app": quart_app,
        }

        # load plugins
        plug_all = [
            updater.Updater(**kwargs),
            switcher.Switcher(**kwargs),
            yobot_msg.Message(**kwargs),
            gacha.Gacha(**kwargs),
            jjc_consult.Consult(**kwargs),
            boss_dmg.Boss_dmg(**kwargs),
            push_news.News(**kwargs),
            calender.Event(**kwargs),
            homepage.Index(**kwargs),
            marionette.Marionette(**kwargs),
            login.Login(**kwargs),
            settings.Setting(**kwargs),
            web_util.WebUtil(**kwargs),
            clan_battle.ClanBattle(**kwargs),
        ]
        self.plug_passive = [p for p in plug_all if p.Passive]
        self.plug_active = [p for p in plug_all if p.Active]

        for p in plug_all:
            if p.Request:
                p.register_routes(quart_app)

        # load new plugins
        self.plug_new = [
            custom.Custom(**kwargs),
        ]

    def active_jobs(self) -> List[Tuple[Any, Callable[[], Iterable[Dict[str, Any]]]]]:
        jobs = [p.jobs() for p in self.plug_active]
        return reduce(lambda x, y: x+y, jobs)

    async def proc_async(self, msg: dict, *args, **kwargs) -> str:
        '''
        receive a message and return a reply
        '''
        # prefix
        if self.glo_setting.get("preffix_on", False):
            preffix = self.glo_setting.get("preffix_string", "")
            if not msg["raw_message"].startswith(preffix):
                return None
            else:
                msg["raw_message"] = (
                    msg["raw_message"][len(preffix):])

        # black-list
        if msg["sender"]["user_id"] in self.glo_setting["black-list"]:
            return None
        if msg["message_type"] == "group" and (msg["group_id"] in self.glo_setting["black-list-group"]):
            return None

        # zht-zhs convertion
        if self.glo_setting.get("zht_in", False):
            msg["raw_message"] = self.cct2s.convert(msg["raw_message"])
        if msg["sender"].get("card", "") == "":
            msg["sender"]["card"] = msg["sender"].get("nickname", "无法获取昵称")

        # run new
        reply_msg = None
        for plug in self.plug_new:
            if hasattr(plug, "execute_async"):
                ret = await plug.execute_async(msg)
            elif hasattr(plug, "execute"):
                ret = plug.execute(msg)
            else:
                continue
            if ret is None:
                continue
            elif isinstance(ret, bool):
                if ret:
                    break
                else:
                    continue
            elif isinstance(ret, str):
                reply_msg = ret
                break
            else:
                raise ValueError('unsupport return type: {}'.format(type(ret)))

        if reply_msg:
            if self.glo_setting.get("zht_out", False):
                reply_msg = self.ccs2t.convert(reply_msg)
            return reply_msg

        # run
        replys = []
        for pitem in self.plug_passive:
            if hasattr(pitem, 'match'):
                func_num = pitem.match(msg["raw_message"])
            else:
                func_num = True
            if func_num:
                if hasattr(pitem, "execute_async"):
                    res = await pitem.execute_async(func_num, msg)
                else:
                    res = pitem.execute(func_num, msg)
                if res is None:
                    continue
                if isinstance(res, str):
                    replys.append(res)
                    break
                if res is None:
                    break
                if res["reply"]:
                    replys.append(res["reply"])
                if res["block"]:
                    break
        reply_msg = "\n".join(replys)

        # zhs-zht convertion
        if self.glo_setting.get("zht_out", False):
            reply_msg = self.ccs2t.convert(reply_msg)

        return reply_msg

    def execute(self, cmd: str, *args, **kwargs):
        if cmd == "update":
            res = self.plug_passive[0].execute(0x30)
        return res["reply"]<|MERGE_RESOLUTION|>--- conflicted
+++ resolved
@@ -35,13 +35,8 @@
 
 
 class Yobot:
-<<<<<<< HEAD
-    Version = "[v3.4.0-beta_1]"
-    Commit = {"yuudi": 77, "sunyubo": 1, "S": 2}
-=======
-    Version = "[v3.4.5]"
-    Commit = {"yuudi": 76, "sunyubo": 1, "S": 2, "winrey": 5}
->>>>>>> eafc2a1a
+    Version = "[v3.5.0-alpha_1]"
+    Commit = {"yuudi": 83, "彼端。": 8, "往日。": 5, "S": 2, "sunyubo": 1}
 
     def __init__(self, *,
                  data_path: str,
